from __future__ import annotations

from typing import TYPE_CHECKING

import numpy as np
import pytest

import graphix.random_objects as randobj
from graphix.channels import KrausChannel
from graphix.linalg_validations import check_data_dims, check_hermitian, check_psd, check_square, check_unit_trace
from graphix.ops import Ops
from graphix.sim.density_matrix import DensityMatrix

if TYPE_CHECKING:
    from numpy.random import Generator


class TestUtilities:
    def test_rand_herm(self, fx_rng: Generator) -> None:
        tmp = randobj.rand_herm(fx_rng.integers(2, 20))
        assert np.allclose(tmp, tmp.conj().T)

    # TODO : work on that. Verify an a random vector and not at the operator level...

    def test_rand_unit(self, fx_rng: Generator) -> None:
        d = fx_rng.integers(2, 20)
        tmp = randobj.rand_unit(d)
        print(type(tmp), tmp.dtype)

        # different default values for testing.assert_allclose and all_close!
        assert np.allclose(tmp @ tmp.conj().T, np.eye(d), atol=1e-15)
        assert np.allclose(tmp.conj().T @ tmp, np.eye(d), atol=1e-15)

<<<<<<< HEAD
    def test_random_channel_success(self):
        nqb = np.random.randint(1, 5)
        dim = 2**nqb  # np.random.randint(2, 8)
=======
    def test_random_channel_success(self, fx_rng: Generator) -> None:

        nqb = int(fx_rng.integers(1, 5))
        dim = 2**nqb  # fx_rng.integers(2, 8)
>>>>>>> dd15e5d6

        # no rank feature
        channel = randobj.rand_channel_kraus(dim=dim)

        assert isinstance(channel, KrausChannel)
        assert check_data_dims(channel.kraus_ops)
        assert channel.kraus_ops[0]["operator"].shape == (dim, dim)
        assert channel.nqubit == nqb
        assert channel.size == dim**2
        assert channel.is_normalized

        rk = int(fx_rng.integers(1, dim**2 + 1))
        channel = randobj.rand_channel_kraus(dim=dim, rank=rk)

        assert isinstance(channel, KrausChannel)
        assert check_data_dims(channel.kraus_ops)
        assert channel.kraus_ops[0]["operator"].shape == (dim, dim)
        assert channel.nqubit == nqb
        assert channel.size == rk
        assert channel.is_normalized

<<<<<<< HEAD
    def test_random_channel_fail(self):
=======
    def test_random_channel_fail(self) -> None:

>>>>>>> dd15e5d6
        # incorrect rank type
        with pytest.raises(TypeError):
            _ = randobj.rand_channel_kraus(dim=2**2, rank=3.0)

        # null rank
        with pytest.raises(ValueError):
            _ = randobj.rand_channel_kraus(dim=2**2, rank=0)

<<<<<<< HEAD
    def test_rand_gauss_cpx(self):
=======
    def test_rand_gauss_cpx(self, fx_rng: Generator) -> None:

>>>>>>> dd15e5d6
        nsample = int(1e4)

        dim = fx_rng.integers(2, 20)
        tmp = [randobj.rand_gauss_cpx_mat(dim=dim) for _ in range(nsample)]

        dimset = {i.shape for i in tmp}
        assert len(dimset) == 1
        assert next(iter(dimset)) == (dim, dim)

<<<<<<< HEAD
    def test_check_psd_success(self):
=======
    def test_check_psd_success(self, fx_rng: Generator) -> None:

>>>>>>> dd15e5d6
        # Generate a random mixed state from state vectors with same probability
        # We know this is PSD

        nqb = fx_rng.integers(2, 7)

        dim = 2**nqb
        m = fx_rng.integers(1, dim)

        dm = np.zeros((dim,) * 2, dtype=np.complex128)

        # TODO optimize that
        for _ in range(m):
            psi = fx_rng.uniform(size=dim) + 1j * fx_rng.uniform(size=dim)
            psi /= np.sqrt(np.sum(np.abs(psi) ** 2))
            dm += np.outer(psi, psi.conj()) / m

        assert check_psd(dm)

<<<<<<< HEAD
    def test_check_psd_fail(self):
=======
    def test_check_psd_fail(self, fx_rng: Generator) -> None:

>>>>>>> dd15e5d6
        # not hermitian
        # don't use dim = 2, too easy to have a PSD matrix.
        # NOTE useless test since eigvalsh treats the matrix as hermitian and takes only the L or U part

        l = fx_rng.integers(5, 20)

        mat = fx_rng.uniform(size=(l, l)) + 1j * fx_rng.uniform(size=(l, l))

        # eigvalsh doesn't raise a LinAlgError since just use upper or lower part of the matrix.
        # instead Value error
        with pytest.raises(ValueError):
            check_psd(mat)

        # hermitian but not positive eigenvalues
        mat = randobj.rand_herm(l)

        with pytest.raises(ValueError):
            check_psd(mat)

    def test_rand_dm(self, fx_rng: Generator) -> None:
        # needs to be power of 2 dimension since builds a DM object
        dm = randobj.rand_dm(2 ** fx_rng.integers(2, 5))

        assert isinstance(dm, DensityMatrix)
        assert check_square(dm.rho)
        assert check_hermitian(dm.rho)
        assert check_psd(dm.rho)
        assert check_unit_trace(dm.rho)

    # try with incorrect dimension
    def test_rand_dm_fail(self, fx_rng: Generator) -> None:
        with pytest.raises(ValueError):
            _ = randobj.rand_dm(2 ** fx_rng.integers(2, 5) + 1)

<<<<<<< HEAD
    def test_rand_dm_rank(self):
=======
    def test_rand_dm_rank(self, fx_rng: Generator) -> None:

>>>>>>> dd15e5d6
        rk = 3
        dm = randobj.rand_dm(2 ** fx_rng.integers(2, 5), rank=rk)

        assert isinstance(dm, DensityMatrix)
        assert check_square(dm.rho)
        assert check_hermitian(dm.rho)
        assert check_psd(dm.rho)
        assert check_unit_trace(dm.rho)

        evals = np.linalg.eigvalsh(dm.rho)

        evals[np.abs(evals) < 1e-15] = 0

        assert rk == np.count_nonzero(evals)

    # TODO move that somewhere else?
    def test_pauli_tensor_ops(self, fx_rng: Generator) -> None:
        nqb = int(fx_rng.integers(2, 6))
        pauli_tensor_ops = Ops.build_tensor_Pauli_ops(nqb)

        assert len(pauli_tensor_ops) == 4**nqb

        dims = np.array([i.shape for i in pauli_tensor_ops])
        # or np.apply_along_axis ?
        assert np.all(dims == (2**nqb, 2**nqb))

<<<<<<< HEAD
    def test_pauli_tensor_ops_fail(self):
        with self.assertRaises(TypeError):
            Pauli_tensor_ops = Ops.build_tensor_Pauli_ops(np.random.randint(2, 6) + 0.5)
=======
    def test_pauli_tensor_ops_fail(self, fx_rng: Generator) -> None:

        with pytest.raises(TypeError):
            _ = Ops.build_tensor_Pauli_ops(fx_rng.integers(2, 6) + 0.5)
>>>>>>> dd15e5d6

        with pytest.raises(ValueError):
            _ = Ops.build_tensor_Pauli_ops(0)

<<<<<<< HEAD
    def test_random_pauli_channel_success(self):
        nqb = np.random.randint(2, 6)
        rk = np.random.randint(1, 2**nqb + 1)
        Pauli_channel = randobj.rand_Pauli_channel_kraus(dim=2**nqb, rank=rk)  # default is full rank
=======
    def test_random_pauli_channel_success(self, fx_rng: Generator) -> None:

        nqb = int(fx_rng.integers(2, 6))
        rk = int(fx_rng.integers(1, 2**nqb + 1))
        pauli_channel = randobj.rand_Pauli_channel_kraus(dim=2**nqb, rank=rk)  # default is full rank
>>>>>>> dd15e5d6

        assert isinstance(pauli_channel, KrausChannel)
        assert pauli_channel.nqubit == nqb
        assert pauli_channel.size == rk
        assert pauli_channel.is_normalized

    def test_random_pauli_channel_fail(self) -> None:
        nqb = 3
        rk = 2
        with pytest.raises(TypeError):
            randobj.rand_Pauli_channel_kraus(dim=2**nqb, rank=rk + 0.5)

        with pytest.raises(ValueError):
            randobj.rand_Pauli_channel_kraus(dim=2**nqb + 0.5, rank=rk)

        with pytest.raises(ValueError):
            randobj.rand_Pauli_channel_kraus(dim=2**nqb, rank=-3)

        with pytest.raises(ValueError):
            randobj.rand_Pauli_channel_kraus(dim=2**nqb + 1, rank=rk)<|MERGE_RESOLUTION|>--- conflicted
+++ resolved
@@ -31,16 +31,9 @@
         assert np.allclose(tmp @ tmp.conj().T, np.eye(d), atol=1e-15)
         assert np.allclose(tmp.conj().T @ tmp, np.eye(d), atol=1e-15)
 
-<<<<<<< HEAD
-    def test_random_channel_success(self):
-        nqb = np.random.randint(1, 5)
-        dim = 2**nqb  # np.random.randint(2, 8)
-=======
     def test_random_channel_success(self, fx_rng: Generator) -> None:
-
         nqb = int(fx_rng.integers(1, 5))
         dim = 2**nqb  # fx_rng.integers(2, 8)
->>>>>>> dd15e5d6
 
         # no rank feature
         channel = randobj.rand_channel_kraus(dim=dim)
@@ -62,12 +55,7 @@
         assert channel.size == rk
         assert channel.is_normalized
 
-<<<<<<< HEAD
-    def test_random_channel_fail(self):
-=======
     def test_random_channel_fail(self) -> None:
-
->>>>>>> dd15e5d6
         # incorrect rank type
         with pytest.raises(TypeError):
             _ = randobj.rand_channel_kraus(dim=2**2, rank=3.0)
@@ -76,12 +64,7 @@
         with pytest.raises(ValueError):
             _ = randobj.rand_channel_kraus(dim=2**2, rank=0)
 
-<<<<<<< HEAD
-    def test_rand_gauss_cpx(self):
-=======
     def test_rand_gauss_cpx(self, fx_rng: Generator) -> None:
-
->>>>>>> dd15e5d6
         nsample = int(1e4)
 
         dim = fx_rng.integers(2, 20)
@@ -91,12 +74,7 @@
         assert len(dimset) == 1
         assert next(iter(dimset)) == (dim, dim)
 
-<<<<<<< HEAD
-    def test_check_psd_success(self):
-=======
     def test_check_psd_success(self, fx_rng: Generator) -> None:
-
->>>>>>> dd15e5d6
         # Generate a random mixed state from state vectors with same probability
         # We know this is PSD
 
@@ -115,19 +93,14 @@
 
         assert check_psd(dm)
 
-<<<<<<< HEAD
-    def test_check_psd_fail(self):
-=======
     def test_check_psd_fail(self, fx_rng: Generator) -> None:
-
->>>>>>> dd15e5d6
         # not hermitian
         # don't use dim = 2, too easy to have a PSD matrix.
         # NOTE useless test since eigvalsh treats the matrix as hermitian and takes only the L or U part
 
-        l = fx_rng.integers(5, 20)
+        lst = fx_rng.integers(5, 20)
 
-        mat = fx_rng.uniform(size=(l, l)) + 1j * fx_rng.uniform(size=(l, l))
+        mat = fx_rng.uniform(size=(lst, lst)) + 1j * fx_rng.uniform(size=(lst, lst))
 
         # eigvalsh doesn't raise a LinAlgError since just use upper or lower part of the matrix.
         # instead Value error
@@ -135,7 +108,7 @@
             check_psd(mat)
 
         # hermitian but not positive eigenvalues
-        mat = randobj.rand_herm(l)
+        mat = randobj.rand_herm(lst)
 
         with pytest.raises(ValueError):
             check_psd(mat)
@@ -155,12 +128,7 @@
         with pytest.raises(ValueError):
             _ = randobj.rand_dm(2 ** fx_rng.integers(2, 5) + 1)
 
-<<<<<<< HEAD
-    def test_rand_dm_rank(self):
-=======
     def test_rand_dm_rank(self, fx_rng: Generator) -> None:
-
->>>>>>> dd15e5d6
         rk = 3
         dm = randobj.rand_dm(2 ** fx_rng.integers(2, 5), rank=rk)
 
@@ -187,32 +155,17 @@
         # or np.apply_along_axis ?
         assert np.all(dims == (2**nqb, 2**nqb))
 
-<<<<<<< HEAD
-    def test_pauli_tensor_ops_fail(self):
-        with self.assertRaises(TypeError):
-            Pauli_tensor_ops = Ops.build_tensor_Pauli_ops(np.random.randint(2, 6) + 0.5)
-=======
     def test_pauli_tensor_ops_fail(self, fx_rng: Generator) -> None:
-
         with pytest.raises(TypeError):
             _ = Ops.build_tensor_Pauli_ops(fx_rng.integers(2, 6) + 0.5)
->>>>>>> dd15e5d6
 
         with pytest.raises(ValueError):
             _ = Ops.build_tensor_Pauli_ops(0)
 
-<<<<<<< HEAD
-    def test_random_pauli_channel_success(self):
-        nqb = np.random.randint(2, 6)
-        rk = np.random.randint(1, 2**nqb + 1)
-        Pauli_channel = randobj.rand_Pauli_channel_kraus(dim=2**nqb, rank=rk)  # default is full rank
-=======
     def test_random_pauli_channel_success(self, fx_rng: Generator) -> None:
-
         nqb = int(fx_rng.integers(2, 6))
         rk = int(fx_rng.integers(1, 2**nqb + 1))
         pauli_channel = randobj.rand_Pauli_channel_kraus(dim=2**nqb, rank=rk)  # default is full rank
->>>>>>> dd15e5d6
 
         assert isinstance(pauli_channel, KrausChannel)
         assert pauli_channel.nqubit == nqb
