--- conflicted
+++ resolved
@@ -1,6 +1,5 @@
 from __future__ import annotations
 
-import itertools
 import sys
 from typing import TYPE_CHECKING, Literal
 
@@ -9,11 +8,8 @@
 
 import graphix.ops
 import graphix.states
-import tests.random_circuit
 import tests.random_circuit as rc
 from graphix.pattern import CommandNode, Pattern
-from graphix.sim.density_matrix import DensityMatrix
-from graphix.sim.statevec import Statevec
 from graphix.simulator import PatternSimulator
 from graphix.transpiler import Circuit
 
@@ -504,63 +500,6 @@
         rng = Generator(fx_bg.jumped(jumps))
         nqubits = 5
         depth = 4
-<<<<<<< HEAD
-        for i in range(10):
-            circuit = rc.get_rand_circuit(nqubits, depth)
-            localpattern = circuit.transpile().pattern.get_local_pattern()
-            result1 = localpattern.is_standard()
-            localpattern.standardize()
-            result2 = localpattern.is_standard()
-            np.testing.assert_equal(result1, False)
-            np.testing.assert_equal(result2, True)
-
-
-def assert_equal_edge(edge, ref):
-    if (edge[0] == ref[0]) and (edge[1] == ref[1]):
-        return True
-    elif (edge[0] == ref[1]) and (edge[1] == ref[0]):
-        return True
-    else:
-        return False
-
-
-# for testing with arbitrary inputs
-# SV and DM backend
-class TestPatternSim(unittest.TestCase):
-    def setUp(self):
-        # set up the random numbers
-        self.rng = np.random.default_rng()  # seed=422
-
-        self.circ = Circuit(1)
-        self.circ.h(0)
-        self.hadamardpattern = self.circ.transpile()
-
-        self.nqb = self.rng.integers(2, 5)
-        # just want to test the initialization
-        self.depth = 2
-        self.rand_circ = tests.random_circuit.get_rand_circuit(self.nqb, self.depth)
-        self.randpattern = self.rand_circ.transpile().pattern
-
-    def test_sv_sim(self):
-        rand_angles = self.rng.random(self.nqb) * 2 * np.pi
-        rand_planes = self.rng.choice(np.array([i for i in graphix.pauli.Plane]), self.nqb)
-        states = [graphix.states.PlanarState(plane=i, angle=j) for i, j in zip(rand_planes, rand_angles)]
-
-        out = self.randpattern.simulate_pattern(backend="statevector", input_state=states)
-
-        out_circ = self.rand_circ.simulate_statevector(input_state=states).statevec
-
-        # MBQC is up to a global phase!
-        np.testing.assert_almost_equal(np.abs(np.dot(out.psi.flatten().conjugate(), out_circ.psi.flatten())), 1)
-        # assert np.allclose(out.psi, out_circ.psi)
-
-    def test_dm_sim(self):
-        pass
-
-
-if __name__ == "__main__":
-    unittest.main()
-=======
         circuit = rc.get_rand_circuit(nqubits, depth, rng)
         localpattern = circuit.transpile().pattern.get_local_pattern()
         result1 = localpattern.is_standard()
@@ -570,12 +509,25 @@
         assert result2
 
 
+# for testing with arbitrary inputs
+# SV and DM backend
+class TestPatternSim:
+    def test_sv_sim(self, fx_rng: Generator, nqb, rand_circ):
+        rand_angles = fx_rng.random(nqb) * 2 * np.pi
+        rand_planes = fx_rng.choice(np.array([i for i in graphix.pauli.Plane]), nqb)
+        states = [graphix.states.PlanarState(plane=i, angle=j) for i, j in zip(rand_planes, rand_angles)]
+        randpattern = rand_circ.transpile().pattern
+        out = randpattern.simulate_pattern(backend="statevector", input_state=states)
+
+        out_circ = rand_circ.simulate_statevector(input_state=states).statevec
+
+        # MBQC is up to a global phase!
+        np.testing.assert_almost_equal(np.abs(np.dot(out.psi.flatten().conjugate(), out_circ.psi.flatten())), 1)
+        # assert np.allclose(out.psi, out_circ.psi)
+
+    def test_dm_sim(self):
+        pass
+
+
 def assert_equal_edge(edge: Sequence[int], ref: Sequence[int]) -> bool:
-    ans = True
-    for ei, ri in zip(edge, ref):
-        ans &= ei == ri
-    ansr = True
-    for ei, ri in zip(edge, reversed(ref)):
-        ansr &= ei == ri
-    return ans or ansr
->>>>>>> dd15e5d6
+    return any(all(ei == ri for ei, ri in zip(edge, other)) for other in (ref, reversed(ref)))